--- conflicted
+++ resolved
@@ -917,16 +917,6 @@
    std::cout  << "Boost filesystem found           " << boostFileCounter << " items in: " 
        << timeCheck << " millisec" << std::endl;
 }
-<<<<<<< HEAD
-
-
-TEST_F(TestFileIO, CreateOneFileAndReadItIn) {
-   // Create subdirectory with 1 file
-   std::vector<std::string> filenames = {"test1"};
-   std::string newTestDirName = "TestDir";
-   CreateSubDirectory(newTestDirName, mTestDirectory);
-   EXPECT_TRUE(FileIO::DoesDirectoryExist(mTestDirectory + std::string("/") + newTestDirName));
-=======
 
 std::string TestFileIO::CreateTestDirectoryAndFiles(const std::vector<std::string>& filenamesToTouch, const std::string& newDirName = "TestDir") {
    // Create directory
@@ -979,7 +969,6 @@
    auto dirContentsResult = FileIO::GetDirectoryContents(createdDirectoryPath);
    VerifyDirectoryContents(filenames, dirContentsResult);
 }
->>>>>>> c7de61bd
 
 TEST_F(TestFileIO, HiddenFilesAreReturned) {
    std::vector<std::string> filenames = {"test1", "test2", ".hiddenfile1", ".hiddenfile2"};
